# Changelog

All notable changes to this project will be documented in this file.

The format is based on [Keep a Changelog](https://keepachangelog.com/en/1.1.0/),
and this project adheres to [Semantic Versioning](https://semver.org/spec/v2.0.0.html).

## [Unreleased]

### Changed
- Refactored MessageInput component for better maintainability by extracting into focused sub-components
- Enhanced image validation with magic number (file signature) checking for improved security
- Removed production console statements for cleaner release builds while preserving console.error statements
- Replaced querySelector with ref-based approach in ImagePreview component for better performance and React patterns
- Consolidated useState calls in MessageInput with useReducer for better state management and reduced component complexity
- Moved attachment button inline with message input for improved UX and cleaner layout
- Fixed attachment button functionality and platform-specific keyboard shortcuts (Cmd+V on macOS, Ctrl+V elsewhere)
- Improved image preview container layout with proper padding and full-width border

### Added
<<<<<<< HEAD
- Image attachment support in conversations
  - File picker button (📎) in message input toolbar for selecting images
  - Paste images directly from clipboard using Ctrl+V
  - Image preview above input field with remove buttons
  - Support for JPEG, PNG, GIF, and WebP formats up to 10MB per image
  - Images displayed inline within messages
  - Content-addressable storage using SHA-256 hashing to prevent duplicates
  - SQLite database storage for efficient image management
  - Automatic garbage collection removes orphaned images
  - Images are automatically cleaned up when conversations are deleted
=======
- Keyboard shortcuts for conversation management
  - E: Archive the current conversation (when no input is focused)
  - T: Generate title for the current conversation (when no input is focused)
  - X: Delete the current conversation (when no input is focused)
  - Escape: Defocus input field to enable keyboard shortcuts
  - Enhanced existing Ctrl/Cmd+N shortcut for creating new conversations
  - Smart input focus detection ensures shortcuts don't interfere with typing
>>>>>>> bc45e8eb
- Model favorites functionality
  - Star icon next to each model in the dropdown to mark/unmark as favorite
  - Favorite models appear at the top of the dropdown for easy access
  - Favorites are sorted alphabetically among themselves, then non-favorites below
  - When searching, all matching models are shown alphabetically regardless of favorite status
  - Favorites persist across app sessions with automatic storage
  - Provider-specific favorites - each LLM provider (OpenRouter, Ollama, etc.) maintains separate favorites
  - Visual feedback with filled (★) and empty (☆) star icons
- Start Fresh feature for conversations
  - New "Start Fresh" option in conversation dropdown menu
  - Creates a new conversation with the same model and tool configuration
  - Preserves all MCP tool settings from the original conversation
  - Starts with empty message history for a clean slate
- Retry button for user messages
  - Retry button with icon appears next to timestamp on user messages
  - Clicking retry removes all subsequent messages and regenerates the assistant response
  - Always visible for better discoverability
  - Includes hover and active state animations for better user feedback
- Enhanced storage system with unlimited space
  - Automatically migrates data from localStorage to Tauri Store for unlimited storage capacity
  - Seamless upgrade with no data loss during migration
  - Fallback to localStorage in environments where Tauri Store is unavailable
  - Supports larger conversation histories and more extensive data storage

### Fixed
- MCP servers now properly initialize and appear in sidebar when configured
  - Fixed reactivity issue where MCP configuration changes weren't triggering reconnection
  - MCP initialization now properly responds to settings updates
- Copy button for assistant messages
  - Copy button with clipboard icon appears next to timestamp on assistant messages
  - Clicking copies the message content to system clipboard
  - Always visible for easy access to assistant responses
  - Includes hover and active state animations for better user feedback
- Delete button for user messages
  - Delete button with trash icon appears next to retry button on user messages
  - Clicking delete removes the selected message and all messages after it
  - Includes confirmation dialog to prevent accidental deletions
  - Uses neutral black and white styling to match existing UI design
- New SSE transport type for MCP servers
  - Added dedicated Server-Sent Events (SSE) transport option in MCP settings
  - SSE transport uses specialized TauriSSESimulatedTransport to handle EventSource authentication limitations
  - Simulates tool responses for SSE-only servers that can't receive auth headers via EventSource
  - Includes proper input schemas for GitHub MCP tools (can be adapted for other SSE servers)
  - Clear distinction between HTTP (Streamable) and SSE transports
  - GitHub MCP server should now be configured as SSE transport type
  - Removed WebSocket transport option (not part of MCP specification)

### Fixed
- Title generation reliability issues
  - Use default model instead of conversation model for consistent title generation
  - Increase maxTokens from 15 to 50 to prevent response truncation
  - Add title cleanup to remove quotes and extra punctuation
  - Improve error handling for AI provider compatibility issues
- MCP Headers input validation issue in settings dialog
  - Fixed Headers input field not allowing text input due to overly strict validation
  - Added separate storage for raw header text to preserve partial input while typing
  - Headers input now behaves normally while still parsing complete key-value pairs correctly
- MCP HTTP server connections now use custom Tauri transports for remote servers
  - Implemented custom Transport classes that use Tauri's HTTP plugin to bypass CORS
  - Automatic detection of remote vs local servers (local servers use standard transports)
  - TauriStreamableHttpTransport and TauriSSETransport for remote MCP servers
  - Fixes authentication and CORS issues when connecting to servers like GitHub Copilot
  - Maintains proper MCP protocol implementation with correct initialization handshake
  - Automatic fallback from StreamableHTTP to SSE transport for maximum compatibility
  - GitHub MCP server now works correctly despite SSE-only response pattern
- Retry functionality now properly regenerates responses
  - Fixed issue where retry would remove messages but not generate new response
  - Retry now correctly reconstructs conversation context from filtered messages
  - Ensures AI receives clean conversation history up to retry point only
- Improved stop generation functionality
  - Stop button now properly cancels AI responses with visual feedback
  - Shows "Stopping..." state while cancellation is in progress
  - Preserves partial content and appends "(Generation stopped)" when cancelled
  - Input remains enabled during generation so users can type their next message
  - Simplified state management for more predictable behavior

## [1.1.0] - 2025-06-16

### Added
- Automatic conversation title generation
  - New "Generate Title" option in conversation dropdown menu
  - AI-powered title generation based on conversation content
  - Shows loading indicator while title is being generated
  - Only available for conversations with at least one message
- Archive functionality for conversations
  - Conversations can now be archived instead of permanently deleted
  - New "Archive" tab in the conversation list to view archived conversations
  - Archived conversations can be unarchived to restore them to the active list
  - Search functionality in the archive tab to easily find archived conversations
  - Archive option added to conversation dropdown menu
  - Automatic migration: existing conversations are marked as active when loaded

### Changed
- User messages now use markdown rendering to preserve newlines and formatting
  - Multi-line messages display properly with line breaks preserved
  - User messages support markdown formatting like bold, italic, and code blocks
  - Added appropriate CSS styling for markdown elements in user messages

### Changed
- Enhanced dropdown menu with outline icons
  - Added Heroicons-style outline icons to all menu items
  - Icons automatically adapt to light/dark mode using currentColor
  - Improved visual hierarchy and clarity of menu actions

### Fixed
- Fixed dropdown menu styling to prevent text wrapping
  - Increased minimum width from 120px to 150px
  - Added white-space: nowrap to menu buttons
  - "Generate Title" option now displays on a single line
- Fixed race condition where auto-scroll to new user messages would sometimes fail
  - Messages now reliably scroll to top of viewport when sent
  - Added retry logic to handle DOM update timing issues
  - Uses requestAnimationFrame for proper DOM update synchronization
  - Added comprehensive test coverage for the scrolling behavior

## [1.0.0] - 2025-05-30

### Added
- Dark mode support for MCP sidebar
  - All MCP sidebar elements now follow system dark mode preference
  - Consistent dark theme styling matching the main application
  
### Changed
- Simplified transport handling for MCP remote servers
  - Now uses official MCP SDK transports for all connection types:
    - StreamableHTTPClientTransport and SSEClientTransport for HTTP
    - WebSocketClientTransport for WebSocket connections
  - Automatically tries Streamable HTTP first, then falls back to SSE if needed
  - Removed all custom transport implementations in favor of SDK-provided ones
  - Simplified configuration - no need to manually select transport type
- Improved tool message handling for better user experience
  - Tool messages now appear immediately when a tool is called with "Calling tool..." status
  - Tool results update the existing message instead of creating a new one
  - Uses AI SDK's onChunk handler for real-time tool execution feedback

### Fixed
- HTTP transport compatibility for MCP remote servers
  - Fixes 404 errors when connecting to SSE endpoints
  - Automatic fallback from Streamable HTTP to SSE transport
  - Better error handling and logging during transport selection
  - Uses Tauri HTTP client plugin for proper CORS handling and security
- TypeScript errors with AI SDK message types
  - Updated to use CoreMessage type from AI SDK for proper type safety
  - Fixed incompatible message type errors in streamText responses
- Environment variables input in MCP settings modal
  - Replaced error-prone KEY=value textarea with user-friendly table interface
  - Environment variables can now be added, edited, and removed individually
  - Clear visual separation between variable names and values
  - Input validation prevents adding empty keys or values
- MCP configuration disappearing when reopening settings modal
  - Fixed state initialization to properly restore configuration when modal is shown
  - Configuration now persists correctly between modal open/close cycles

## [0.4.0] - 2025-01-29

### Added
- Support for remote MCP servers via HTTP and WebSocket transports
  - New transport dropdown in MCP Settings modal to select between Local Process (stdio), Remote HTTP, or Remote WebSocket
  - HTTP transport configuration with URL, headers, and timeout settings
  - WebSocket transport configuration with URL, headers, reconnect attempts, and reconnect delay
  - Automatic transport selection based on server configuration
  - Backwards compatibility maintained for existing stdio configurations
- Show MCP servers in unloaded state when configured but not yet started
- Visual indicator (dashed circle) for unloaded MCP servers with "Server not loaded" tooltip
- Hide/show sidebars with chevron toggle buttons
  - Left sidebar (conversations) can be collapsed with chevron pointing left
  - Right sidebar (MCP servers) can be collapsed with chevron pointing right  
  - Consistent circular floating button design for both hide and show toggles
  - All buttons positioned at center vertically on left/right edges for consistency
  - Buttons appear in same locations whether showing or hiding sidebars
  - Full dark mode support for all toggle buttons
- Maximum content width of 860px for improved readability
  - Applies to conversation messages, input field, and header
  - Content is centered when viewport is wider than max-width
  - Optimizes line length for better reading experience
- Enable/disable functionality for MCP servers in settings modal
  - Checkbox column in server list for quick enable/disable
  - Individual server enable/disable toggle in server details
  - Servers start/stop automatically based on enabled state when configuration is saved

### Changed
- Improved MCP Settings modal layout with narrower left panel and wider right panel
- Update TypeScript configuration to ES2023 for modern JavaScript features

### Fixed
- Clear error messages when switching between conversations
- Clear error messages when saving or canceling MCP settings modal
- Fix MCP server enable/disable functionality to properly maintain enabled servers when others are disabled
- Remove duplicate enable/disable checkbox from server details in MCP settings modal
- Remove excessive padding from server list header in MCP settings modal
- Fix scroll functionality in test environment by adding fallback for missing scrollTo method

## [0.3.3] - 2025-01-29

### Fixed
- Minor maintenance release with dependency updates and build improvements

## [0.3.1] - 2025-01-28

### Added
- Toggle button at bottom of MCP sidebar to quickly enable/disable all tools on all running servers
  - Shows "Enable All Tools" when some tools are disabled
  - Shows "Disable All Tools" when all tools are enabled
  - Only appears when there's an active conversation and running servers with tools
  - Button styled to match "New Conversation" button

### Fixed
- Auto-focus for MessageInput when creating new conversations or switching between conversations
  - Textarea now automatically receives focus when creating a new conversation
  - Focus also triggers when switching between existing conversations
  - Improves user experience by eliminating need to manually click input field

## [0.3.0] - 2025-01-28

### Added
- Error message display in conversation when models don't support tools
  - Shows warning-styled message explaining the issue
  - Provides guidance to disable tools or switch models
  - Prevents silent failures with clear user feedback
- Message history navigation with arrow keys in input field
  - Press up arrow to recall previous user messages
  - Press down arrow to navigate forward through history
  - Only activates when cursor is at position 0 for multi-line support
  - Preserves current message when navigating history
- Support for multiple AI providers (Custom OpenAI, OpenRouter, Ollama)
  - Provider selection dropdown in settings modal
  - Conditional display of base URL field (only for Custom OpenAI)
  - Conditional display of API key field (not needed for Ollama)
  - Provider-specific default base URLs (OpenRouter and Ollama)
  - Provider-aware model caching using provider and base URL as cache key
  - Ollama-specific model list parsing with support for different response format
  - Automatic API key handling for OpenRouter when not provided
  - Default provider set to OpenRouter for easier onboarding
- Stop generation button to halt AI responses mid-stream with immediate response control
- Conversation selection persistence that remembers the last selected conversation between application restarts
- Animated loading indicator for assistant message generation with spinning Braille pattern animation
- Window position and size persistence that remembers and restores window geometry between application restarts
- MCP settings gear icon in the MCP Servers sidebar for quick access to MCP configuration
- MCP (Model Context Protocol) configuration support in settings
  - Add textarea for JSON-based MCP server configuration
  - Real-time JSON validation with error messages
  - Persist MCP configuration across sessions
  - Automatic MCP server process management (start/stop/restart)
  - Initialize MCP connections on app startup
  - Graceful shutdown of MCP servers on app close
- MCP servers sidebar showing active servers and their tools
  - Real-time server status indicators (starting, running, error, stopped)
  - List of available tools for each server
  - Toggle individual tools on/off per conversation
  - Enable/disable all tools for a server with one click
  - Tools disabled by default for security
  - Tool enablement state saved with conversation
  - Visual feedback for server errors
  - Graceful handling of removed tools
  - Collapsible tool lists with expand/collapse arrow indicator
- Integration of MCP tools with AI message generation
  - Active tools passed to AI based on conversation settings
  - Tool calls displayed as separate messages in conversation
  - Tool message type with distinct styling (lighter background)
  - Shows tool name, call parameters, and results
  - Mock tool execution for demonstration

### Changed
- Refactored MCP tool integration to use AI SDK's built-in maxSteps feature
- Simplified tool handling by leveraging SDK's automatic tool execution
- Tool messages are now excluded from conversation history sent to AI (SDK handles internally)
- Limited tool calls to maximum 10 per turn using maxSteps parameter
- Message input now uses a textarea for multi-line message support
  - Enter key sends the message
  - Shift+Enter creates a new line
  - Auto-resizes based on content
- Moved settings gear icon next to the default model picker to clarify it configures model settings
- Extracted settings modal from App.tsx into separate SettingsModal component
- Separated MCP configuration into dedicated MCPSettingsModal component
- Removed "Conversations" title from the left sidebar for cleaner interface
- Updated settings to support multiple AI providers with provider dropdown
- Model fetching now uses provider-aware caching and base URLs

### Fixed
- TypeScript errors in MCP tool execution with proper type guards for tool results
- Type assertion for MCP tool arguments to match expected Record<string, unknown> type
- Switch to using `sh -c` for all MCP server commands instead of individual command permissions
- Simplify shell permissions to only allow `sh` with proper argument escaping
- Assistant responses not appearing after tool calls due to missing handling of 'text' stream events
- Tool results not being properly passed to follow-up AI calls for generating final responses
- Excessive model fetching requests by implementing failed fetch caching
- Model fetching errors with better error messages and retry functionality

## [0.2.1] - 2025-01-26

### Fixed
- TypeScript compilation errors preventing successful builds

## [0.2.0] - 2025-01-26

### Added
- Model selection functionality with dropdown components in sidebar and conversation headers
- Typeahead search for models with real-time filtering by name and description
- Global models cache with localStorage for improved performance (1-hour expiration)
- Keyboard navigation support in model selector (arrow keys, Enter, Escape)
- Auto-selection of first available model when no default is set
- Comprehensive test suite for model selection with 13+ test cases
- Cmd+N keyboard shortcut to create new conversations instantly
- Auto-focus functionality for message input when conversations are selected
- Markdown rendering support for assistant messages with full GitHub Flavored Markdown (GFM)
- Scroll-to-bottom button that appears when new content is below viewport

### Changed
- Streamlined UI by removing app header and moving settings to sidebar footer
- Repositioned New Conversation and Settings buttons to bottom of sidebar
- Updated New Conversation button styling to match Send button design
- Changed New Conversation button to secondary color for less visual prominence
- Removed border separator above footer buttons for cleaner appearance
- Moved default model selector to sidebar header next to "Conversations" title
- Model selector in sidebar shows "Default model (selected)" with ellipsis for overflow
- Conversation model selector width increased to 300px minimum for better visibility
- Cache invalidation when API base URL changes for proper model fetching
- Refactored state management to use Preact Signals for improved performance and simpler code
- Eliminated props drilling by allowing components to directly access shared state
- Simplified complex state updates with direct mutations instead of immutable patterns
- Replaced multiple useState hooks with centralized signal-based store
- Improved model caching with signal-based reactive cache management

### Fixed
- Model search filtering now works correctly with onInput event handler
- Models are sorted alphabetically for improved user experience
- Dropdown menu interaction bug where only the last conversation could be renamed or deleted
- Conversation scrolling no longer auto-scrolls when users are reading older messages
- Fixed localStorage persistence issue where settings and conversations were being overwritten with default values on app reload
- Fixed conversation model updates not properly triggering localStorage saves

## [0.1.0] - 2025-01-26

### Added
- Initial Tauri desktop application with Preact frontend
- AI chat interface with configurable OpenAI-compatible providers
- Settings modal for API configuration (base URL and API key)
- Local storage persistence for user settings
- Multiple conversation support with create, rename, and delete functionality
- Message streaming with real-time response display
- Dark mode UI with Tailwind CSS 4.1 styling
- Model Context Protocol (MCP) SDK integration
- Comprehensive test suite with Vitest (68+ passing tests)
- ESLint configuration with TypeScript and Preact plugins
- GitHub Actions CI/CD pipeline for automated testing
- GPL v3 license
- Project documentation in CLAUDE.md and README.md

### Changed
- Project renamed from "microchat" to "chatalyst"
- Migrated from custom CSS to Tailwind CSS 4.1 utility classes
- Updated to AI SDK 5.0 alpha architecture

### Developer Experience
- **Frontend**: Preact + TypeScript + Vite development setup
- **Backend**: Rust with Tauri framework
- **Package Management**: pnpm with locked dependencies
- **Testing**: Vitest with @testing-library/preact and jsdom
- **Linting**: ESLint with flat config format
- **CI/CD**: GitHub Actions for automated linting, testing, and type checking
- **Code Quality**: Rust formatting (rustfmt) and linting (clippy)

### Technical Details
- Frontend-backend communication via Tauri IPC system
- Responsive design with mobile and desktop support
- Error handling and loading states
- Conversation persistence across app restarts
- Type-safe interfaces for all data models

[Unreleased]: https://github.com/mcolyer-shopify/chatalyst/compare/v1.1.0...HEAD
[1.1.0]: https://github.com/mcolyer-shopify/chatalyst/compare/v1.0.0...v1.1.0
[1.0.0]: https://github.com/mcolyer-shopify/chatalyst/compare/v0.4.0...v1.0.0
[0.4.0]: https://github.com/mcolyer-shopify/chatalyst/compare/v0.3.3...v0.4.0
[0.3.3]: https://github.com/mcolyer-shopify/chatalyst/compare/v0.3.1...v0.3.3
[0.3.1]: https://github.com/mcolyer-shopify/chatalyst/compare/v0.3.0...v0.3.1
[0.3.0]: https://github.com/mcolyer-shopify/chatalyst/compare/v0.2.1...v0.3.0
[0.2.1]: https://github.com/mcolyer-shopify/chatalyst/compare/v0.2.0...v0.2.1
[0.2.0]: https://github.com/mcolyer-shopify/chatalyst/compare/v0.1.0...v0.2.0
[0.1.0]: https://github.com/mcolyer-shopify/chatalyst/releases/tag/v0.1.0<|MERGE_RESOLUTION|>--- conflicted
+++ resolved
@@ -18,7 +18,6 @@
 - Improved image preview container layout with proper padding and full-width border
 
 ### Added
-<<<<<<< HEAD
 - Image attachment support in conversations
   - File picker button (📎) in message input toolbar for selecting images
   - Paste images directly from clipboard using Ctrl+V
@@ -29,7 +28,6 @@
   - SQLite database storage for efficient image management
   - Automatic garbage collection removes orphaned images
   - Images are automatically cleaned up when conversations are deleted
-=======
 - Keyboard shortcuts for conversation management
   - E: Archive the current conversation (when no input is focused)
   - T: Generate title for the current conversation (when no input is focused)
@@ -37,7 +35,6 @@
   - Escape: Defocus input field to enable keyboard shortcuts
   - Enhanced existing Ctrl/Cmd+N shortcut for creating new conversations
   - Smart input focus detection ensures shortcuts don't interfere with typing
->>>>>>> bc45e8eb
 - Model favorites functionality
   - Star icon next to each model in the dropdown to mark/unmark as favorite
   - Favorite models appear at the top of the dropdown for easy access
